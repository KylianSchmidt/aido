--- conflicted
+++ resolved
@@ -21,29 +21,15 @@
 
  - b2luigi
  - numpy
-<<<<<<< HEAD
-=======
- - singularity
->>>>>>> main
  - pandas
  - awkward
  - pyarrow
  - fastparquet
-<<<<<<< HEAD
-=======
-<<<<<<< HEAD
->>>>>>> 94cdb640
  - torch
 
 ## Usage
 
 TBI
-<<<<<<< HEAD
-=======
-=======
- - matplotlib
->>>>>>> main
->>>>>>> 94cdb640
 
 ## Structure
 
@@ -93,11 +79,6 @@
     - [ ] Normalize once at the first iteration and continue using those normalizations later (for better convergence of the Surrogate model)
 
  - Optimization
-<<<<<<< HEAD
-
-=======
-<<<<<<< HEAD
->>>>>>> 94cdb640
     - [x] Read the outputs of the reconstruction and build an array for the training
     - [x] Start a GPU training Task that produces the surrogate model
     - [x] Use Gradient descent to find local minimum
@@ -106,7 +87,6 @@
 
  - Others
     - [x] Pip package or venv list of all packages used in the main b2luigi scheduler file
-<<<<<<< HEAD
     - [x] Read the outputs of the reconstruction and build an array for the training
     - [x] Start a GPU training Task that produces the surrogate model
     - [x] Use Gradient descent to find local minimum
@@ -115,8 +95,6 @@
 
  - Others
     - [x] Pip package or venv list of all packages used in the main b2luigi scheduler file
-=======
-=======
     - [-] Read the outputs of the reconstruction and build an array for the training
     - [ ] Start a GPU training Task that produces the surrogate model
     - [ ] Use Gradient descent to find local minimum
@@ -124,6 +102,4 @@
     - [ ] Call the class responsable for generating new parameter sets
 
  - Others
-    - [ ] Pip package or venv list of all packages used in the main b2luigi scheduler file
->>>>>>> main
->>>>>>> 94cdb640
+    - [ ] Pip package or venv list of all packages used in the main b2luigi scheduler file