# aido - AI Detector Optimization

The goal of this framework is to optimize the geometry of detectors simulated with geant4.

## Installation

Requires pip>=24.0 and python>=3.12. 

1. Installation with 'setup.py':
```
python3 -m pip install .
```
2. Or with 'requirements.txt'
```
python3 -m pip install -r requirements.txt
```

## Requirements

For the scheduler:

 - b2luigi
 - numpy
 - pandas
 - awkward
 - pyarrow
 - fastparquet
 - torch

## Usage

TBI

## Structure

The pipeline for the optimization algorithm will be handled by b2luigi. 

 - Wrapper:
    - Accept geometry parameters with starting value, type, min, max, cost scaling coefficient
    - Write parameters to file for each iteration of the training loop
    - Call the class that generates new parameters in a given region (for example normally distributed)
<<<<<<< HEAD
    - Call the detector simulation and reconstruction for each set of parameters

 - Detector simulation: 
    - Start several containers of the geant4 simulation using the executable provided by the user.
    - The start parameters are written to a .json file.
    - This .json file must be used by the user to initialize the relevant parameters of the geometry in the simulation. The implementation of this step is left to the user, for example a script that converts this parameter dict to a geant4 macro file, function parameters or similar.
    - The simulation finally outputs a file which must be saved to the directory specified by b2luigi (using LocalTarget).

 - Reconstruction:
    - An analysis program provided by the user performs a physics analysis that indicates the performance of the geometry. The input are the output files of each simulation (using "requires") and the output is a file containing a Metric that quantifies the performance of each detector (commonly refered to as a Loss). 

  - Optimization: 
    - Surrogate model trained on the detector parameters of each geometry
    - Learns the expected physics performance in a given region of parameter space.
    - After finding a local minimum, the Optimizer model will propose a new region to explore in the detector geometry parameter space.
=======
    - Call the detector simulation and reconstruction for set of parameters

 - Detector simulation: 
    - Start several containers of the geant4 simulation executable provided by the user.
    - The start parameters should are written to a json file and provided to b2luigi in dictionary format with the SimulationParameterDictionary class.
    - Subsequently, b2luigi passes the relevant parameters of the geometry to the simulation (as geant4 macro file, function parameters or similar).
    - The simulation finally outputs a root file saved to a directory specified by b2luigi (using LocalTarget).

 - Reconstruction: an analysis program provided by the user performs a physics analysis that indicates the performance of the geometry. The input is the root file of each simulation (using "requires") and the output is a file containing the physics metrics. 

  - Optimization: 
    - Surrogate ML model trained on the detector parameters of each geometry
    - Learns the expected physics performance in a given region of parameter space.
    - After finding a local minimum, the model will propose a new region to explore in the detector geometry parameter space.
>>>>>>> d35313db
    - These parameters are passed back to the Wrapper handling the detector simulation, which will in turn start new jobs with the new parameters.
    - Through iteration, a set of optimized parameters are found, which are the final output of the program.

  ## Milestones

  - Detector simulation:
    - [x] Start an empty container from python (using singularity, to avoid problems with root rights)
    - [x] Spawn a container with b2luigi
    - [x] Provide a set of parameters to the container as json. 
        - The list of all parameters is handled by the SimulationParameterDictionary class, which holds SimulationParameter instances (floats, string for materials, integers should all be inherited class of the base class)
        - The writting of these parameters to a file that the geant4 simulation can read is left to the end user (write to macro file, parse in CLI, etc.)
<<<<<<< HEAD
    - [x] Discrete parameters are learned using probabilities associated with each possible value that represent the confidence of the Optimizer.
=======
    - [ ] Implement a method that converts a discrete parameter (such as material type: str) to a float that the surrogate model can then learn
>>>>>>> d35313db
    - [x] Set the output directory of the simulation handled by b2luigi
    - [x] Spawn multiple containers from b2luigi, each with different parameters
    - [x] Open the API to the user for spawning the containers (e.g. CLI commands)

 - Reconstruction
    - [x] Start a Task with GPU support
    - [x] Start a Reconstruction Task for each simulated geometry (link using requires()?)
    - [x] Read the corresponding output parameters of the simulation
    - [x] Write to file the output of the reconstruction (same location as simulation)
    - [x] Merge the output of the simulation into pd.DataFrame 
    - [x] API using pd.DataFrame (user has to provide individual keys)
    - [x] Normalize once at the first iteration and continue using those normalizations later (for better convergence of the Surrogate model)

 - Optimization
    - [x] Read the outputs of the reconstruction and build an array for the training
    - [x] Start a GPU training Task that produces the surrogate model
    - [x] Use Gradient descent to find local minimum
    - [x] Write optimal parameters to file for this iteration
    - [x] Call the class responsable for generating new parameter sets. Now in SimulationParameterDictionary

 - Others
    - [x] Pip package or venv list of all packages used in the main b2luigi scheduler file
    - [x] Read the outputs of the reconstruction and build an array for the training
    - [x] Start a GPU training Task that produces the surrogate model
    - [x] Use Gradient descent to find local minimum
    - [x] Write optimal parameters to file for this iteration
    - [x] Call the class responsable for generating new parameter sets
<<<<<<< HEAD
=======

 - Others
    - [x] Pip package or venv list of all packages used in the main b2luigi scheduler file
    - [x] Read the outputs of the reconstruction and build an array for the training
    - [x] Start a GPU training Task that produces the surrogate model
    - [x] Use Gradient descent to find local minimum
    - [x] Write optimal parameters to file for this iteration
    - [x] Call the class responsable for generating new parameter sets

 - Others
    - [x] Pip package or venv list of all packages used in the main b2luigi scheduler file
>>>>>>> d35313db
<|MERGE_RESOLUTION|>--- conflicted
+++ resolved
@@ -39,7 +39,6 @@
     - Accept geometry parameters with starting value, type, min, max, cost scaling coefficient
     - Write parameters to file for each iteration of the training loop
     - Call the class that generates new parameters in a given region (for example normally distributed)
-<<<<<<< HEAD
     - Call the detector simulation and reconstruction for each set of parameters
 
  - Detector simulation: 
@@ -55,22 +54,6 @@
     - Surrogate model trained on the detector parameters of each geometry
     - Learns the expected physics performance in a given region of parameter space.
     - After finding a local minimum, the Optimizer model will propose a new region to explore in the detector geometry parameter space.
-=======
-    - Call the detector simulation and reconstruction for set of parameters
-
- - Detector simulation: 
-    - Start several containers of the geant4 simulation executable provided by the user.
-    - The start parameters should are written to a json file and provided to b2luigi in dictionary format with the SimulationParameterDictionary class.
-    - Subsequently, b2luigi passes the relevant parameters of the geometry to the simulation (as geant4 macro file, function parameters or similar).
-    - The simulation finally outputs a root file saved to a directory specified by b2luigi (using LocalTarget).
-
- - Reconstruction: an analysis program provided by the user performs a physics analysis that indicates the performance of the geometry. The input is the root file of each simulation (using "requires") and the output is a file containing the physics metrics. 
-
-  - Optimization: 
-    - Surrogate ML model trained on the detector parameters of each geometry
-    - Learns the expected physics performance in a given region of parameter space.
-    - After finding a local minimum, the model will propose a new region to explore in the detector geometry parameter space.
->>>>>>> d35313db
     - These parameters are passed back to the Wrapper handling the detector simulation, which will in turn start new jobs with the new parameters.
     - Through iteration, a set of optimized parameters are found, which are the final output of the program.
 
@@ -82,11 +65,7 @@
     - [x] Provide a set of parameters to the container as json. 
         - The list of all parameters is handled by the SimulationParameterDictionary class, which holds SimulationParameter instances (floats, string for materials, integers should all be inherited class of the base class)
         - The writting of these parameters to a file that the geant4 simulation can read is left to the end user (write to macro file, parse in CLI, etc.)
-<<<<<<< HEAD
     - [x] Discrete parameters are learned using probabilities associated with each possible value that represent the confidence of the Optimizer.
-=======
-    - [ ] Implement a method that converts a discrete parameter (such as material type: str) to a float that the surrogate model can then learn
->>>>>>> d35313db
     - [x] Set the output directory of the simulation handled by b2luigi
     - [x] Spawn multiple containers from b2luigi, each with different parameters
     - [x] Open the API to the user for spawning the containers (e.g. CLI commands)
@@ -113,18 +92,4 @@
     - [x] Start a GPU training Task that produces the surrogate model
     - [x] Use Gradient descent to find local minimum
     - [x] Write optimal parameters to file for this iteration
-    - [x] Call the class responsable for generating new parameter sets
-<<<<<<< HEAD
-=======
-
- - Others
-    - [x] Pip package or venv list of all packages used in the main b2luigi scheduler file
-    - [x] Read the outputs of the reconstruction and build an array for the training
-    - [x] Start a GPU training Task that produces the surrogate model
-    - [x] Use Gradient descent to find local minimum
-    - [x] Write optimal parameters to file for this iteration
-    - [x] Call the class responsable for generating new parameter sets
-
- - Others
-    - [x] Pip package or venv list of all packages used in the main b2luigi scheduler file
->>>>>>> d35313db
+    - [x] Call the class responsable for generating new parameter sets