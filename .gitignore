results*
*.ipynb
*.pyc
logs
*__pycache__
<<<<<<< HEAD
<<<<<<< HEAD
<<<<<<< HEAD
*.root
*.aido*
build
*.egg-info
=======
*.root
>>>>>>> main
=======
*.root
*.aido*
>>>>>>> 16247e8c4e3577c68c0e736b65ee0c33345e9d15
=======
build
*.egg-info
*.root
*.aido*
>>>>>>> 58312790
<|MERGE_RESOLUTION|>--- conflicted
+++ resolved
@@ -3,23 +3,7 @@
 *.pyc
 logs
 *__pycache__
-<<<<<<< HEAD
-<<<<<<< HEAD
-<<<<<<< HEAD
-*.root
-*.aido*
-build
-*.egg-info
-=======
-*.root
->>>>>>> main
-=======
-*.root
-*.aido*
->>>>>>> 16247e8c4e3577c68c0e736b65ee0c33345e9d15
-=======
 build
 *.egg-info
 *.root
-*.aido*
->>>>>>> 58312790
+*.aido*