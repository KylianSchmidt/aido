--- conflicted
+++ resolved
@@ -12,7 +12,6 @@
 from aido.optimizer import Optimizer
 from aido.simulation_helpers import SimulationParameterDictionary
 from aido.surrogate import Surrogate, SurrogateDataset
-from aido.surrogate_validation import SurrogateValidation
 
 
 def pre_train(model: Surrogate, dataset: SurrogateDataset, n_epochs: int):
@@ -47,7 +46,6 @@
 
     results_dir = reco_file_paths_dict["results_dir"]
     output_df_path = reco_file_paths_dict["reco_output_df"]
-    validation_df_path = reco_file_paths_dict["validation_output_df"]
     parameter_dict_input_path = reco_file_paths_dict["current_parameter_dict"]
     surrogate_previous_path = reco_file_paths_dict["surrogate_model_previous_path"]
     optimizer_previous_path = reco_file_paths_dict["optimizer_model_previous_path"]
@@ -109,52 +107,6 @@
                 lr=0.1 * surrogate_lr,
             )
 
-<<<<<<< HEAD
-    if validation_df_path is not None:
-        logger.info("Surrogate Validation on Training Data")
-        surrogate_validator = SurrogateValidation(surrogate)
-        validation_df = surrogate_validator.validate(surrogate_dataset)
-        surrogate_validator.plot(
-            validation_df,
-            fig_savepath=os.path.join(results_dir, "plots", "validation_on_training_data"),
-            )
-
-        logger.info("Surrogate Validation")
-        surrogate_validation_dataset = SurrogateDataset(
-            pd.read_parquet(validation_df_path),
-            means=surrogate_dataset.means,
-            stds=surrogate_dataset.stds
-=======
-    logger.info("Surrogate Validation on Training Data")
-    surrogate_validator = SurrogateValidation(surrogate)
-    validation_df = surrogate_validator.validate(surrogate_dataset)
-    surrogate_validator.plot(
-        validation_df,
-        fig_savepath=os.path.join(results_dir, "plots", "validation","surrogate","on_trainingData"),
-        )
-
-    logger.info("Surrogate Validation")
-    surrogate_validation_dataset = SurrogateDataset(
-        pd.read_parquet(validation_df_path),
-        means=surrogate_dataset.means,
-        stds=surrogate_dataset.stds
-    )
-    surrogate_validator = SurrogateValidation(surrogate)
-    validation_df = surrogate_validator.validate(surrogate_validation_dataset)
-    surrogate_validator.plot(
-        validation_df,
-        fig_savepath=os.path.join(results_dir, "plots", "validation","surrogate","on_validationData"),
->>>>>>> db8e475d
-        )
-        surrogate_validator = SurrogateValidation(surrogate)
-        validation_df = surrogate_validator.validate(surrogate_validation_dataset)
-        surrogate_validator.plot(
-            validation_df,
-            fig_savepath=os.path.join(results_dir, "plots", "validation"),
-            )
-
-    torch.save(surrogate, surrogate_save_path)
-
     # Optimization
     optimizer = Optimizer(parameter_dict=parameter_dict)
     if os.path.isfile(optimizer_previous_path):
