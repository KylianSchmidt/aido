--- conflicted
+++ resolved
@@ -45,7 +45,6 @@
         reconstruction_loss_function: Callable[[torch.Tensor, torch.Tensor], torch.Tensor],
         constraints: None | Callable[[SimulationParameterDictionary], float | torch.Tensor] = None,
         ):
-<<<<<<< HEAD
     """Internal training of the Surrogate and Optimizer models
 
     Args:
@@ -70,9 +69,6 @@
          4. Save results
     """
     
-=======
-
->>>>>>> e3bc3ef4
     if isinstance(reco_file_paths_dict, (str, os.PathLike)):
         with open(reco_file_paths_dict, "r") as file:
             reco_file_paths_dict = json.load(file)
@@ -100,7 +96,7 @@
         surrogate_dataset = SurrogateDataset(surrogate_df, means=surrogate.means, stds=surrogate.stds)
     else:
         if os.path.isfile(surrogate_previous_path):
-            surrogate: Surrogate = torch.load(surrogate_previous_path,weights_only=False)
+            surrogate: Surrogate = torch.load(surrogate_previous_path, weights_only=False)
             surrogate_dataset = SurrogateDataset(surrogate_df, means=surrogate.means, stds=surrogate.stds)
         else:
             surrogate_dataset = SurrogateDataset(surrogate_df)
