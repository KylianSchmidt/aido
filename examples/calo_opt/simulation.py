--- conflicted
+++ resolved
@@ -4,12 +4,8 @@
 
 import numpy as np
 from G4Calo import GeometryDescriptor, run_batch
-<<<<<<< HEAD
-from minipandas import MiniFrame,concat
-=======
 from minipandas import MiniFrame, concat
 
->>>>>>> e3bc3ef4
 
 class Simulation():
     def __init__(
@@ -39,11 +35,7 @@
                 1
             )
 
-<<<<<<< HEAD
-    def run_simulation(self) -> pd.DataFrame:
-=======
     def run_simulation(self) -> MiniFrame:
->>>>>>> e3bc3ef4
         mfs = []
         particles = {"pi+": 0.211, "gamma": 0.22}
 
@@ -59,17 +51,10 @@
                 no_mp=True,
                 manual_seed=self.parameter_dict["metadata"]["rng_seed"]
             )
-<<<<<<< HEAD
-            pids.append(np.full(len(mf),pid,dtype='float32'))
-            mfs.append(mf)
-        df = concat(mfs, axis=0, ignore_index=True).to_pandas(indiv_cols=False)
-        df = df.assign(true_pid=np.concatenate(pids,axis=0))
-=======
             pids.append(np.full(len(mf), pid, dtype='float32'))
             mfs.append(mf)
         df = concat(mfs, axis=0, ignore_index=True).to_pandas(indiv_cols=False)
         df = df.assign(true_pid=np.concatenate(pids, axis=0))
->>>>>>> e3bc3ef4
         return df
 
 
