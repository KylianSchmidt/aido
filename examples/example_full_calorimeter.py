--- conflicted
+++ resolved
@@ -10,13 +10,6 @@
 
 class UIFullCalorimeter(CaloOptInterface):
 
-<<<<<<< HEAD
-    container_path: str = f"{os.getcwd()}/minicalosim_7829fde_2.sif"
-    container_extra_flags: str = f"-B /work,{os.path.join(os.getcwd(), 'results_example')}"
-    verbose: bool = True
-
-=======
->>>>>>> 179bb6b4
     @classmethod
     def constraints(
             self,
@@ -72,16 +65,11 @@
     sigma: float = 2.5
     min_value: float = 0.0
 
-<<<<<<< HEAD
-    workdir: str = os.getcwd()
-    results_dir: str = os.path.join(workdir, "results_example")
-=======
     ui_interface = UIFullCalorimeter()
     ui_interface.container_path = "/ceph/kschmidt/singularity_cache/minicalosim_latest.sif"
     ui_interface.container_extra_flags = "-B /work,/ceph"
     ui_interface.verbose = True
     results_dir: str = "/work/kschmidt/aido/results_example"
->>>>>>> 179bb6b4
 
     parameters = aido.SimulationParameterDictionary([
         aido.SimulationParameter("thickness_absorber_0", 9.030052185058594, min_value=min_value, sigma=sigma),
@@ -138,11 +126,7 @@
     ])
     aido.optimize(
         parameters=parameters,
-<<<<<<< HEAD
-        user_interface= UIFullCalorimeter,
-=======
         user_interface=ui_interface,
->>>>>>> 179bb6b4
         simulation_tasks=20,
         max_iterations=220,
         threads=20,
