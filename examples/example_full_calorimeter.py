--- conflicted
+++ resolved
@@ -11,13 +11,6 @@
 
 class UIFullCalorimeter(CaloOptInterface):
 
-<<<<<<< HEAD
-    container_path: str = f"/scratch/nyl93mev/aido/minicalosim_7829fde_2.sif"
-    container_extra_flags: str = f"-B /work,{os.path.join(os.getcwd(), 'results_example')}"
-    verbose: bool = True
-
-=======
->>>>>>> 179bb6b4
     @classmethod
     def constraints(
             self,
@@ -73,16 +66,11 @@
     sigma: float = 2.5
     min_value: float = 0.0
 
-<<<<<<< HEAD
-    workdir: str = os.getcwd()
-    results_dir: str = os.path.join(workdir, "results_example")
-=======
     ui_interface = UIFullCalorimeter()
     ui_interface.container_path = "/ceph/kschmidt/singularity_cache/minicalosim_latest.sif"
     ui_interface.container_extra_flags = "-B /work,/ceph"
     ui_interface.verbose = True
     results_dir: str = "/work/kschmidt/aido/results_example"
->>>>>>> 179bb6b4
 
     parameters = aido.SimulationParameterDictionary([
         aido.SimulationParameter("thickness_absorber_0", 9.030052185058594, min_value=min_value, sigma=sigma),
@@ -136,7 +124,6 @@
         aido.SimulationParameter("num_events", 400, optimizable=False),
         aido.SimulationParameter("max_length", 200, optimizable=False),
         aido.SimulationParameter("max_cost", 200_000, optimizable=False),
-<<<<<<< HEAD
     ]) # type: ignore
 
     with WandbLogger(
@@ -145,23 +132,12 @@
 
         aido.optimize(
             parameters=parameters,
-            user_interface= UIFullCalorimeter,
+            user_interface= ui_interface,
             simulation_tasks=20,
             max_iterations=220,
             threads=20,
             results_dir=results_dir,
             description="""
-=======
-    ])
-    aido.optimize(
-        parameters=parameters,
-        user_interface=ui_interface,
-        simulation_tasks=20,
-        max_iterations=220,
-        threads=20,
-        results_dir=results_dir,
-        description="""
->>>>>>> 179bb6b4
 Optimization of a sampling calorimeter with cost and length constraints.
 Includes the optimization of discrete parameters and specific plotting functions
 """,
